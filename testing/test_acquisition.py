--- conflicted
+++ resolved
@@ -146,13 +146,7 @@
         for oper in acquisition.operands:
             self.assertTrue(isinstance(oper, GPflowOpt.acquisition.Acquisition),
                             msg="All operands should be an acquisition object")
-<<<<<<< HEAD
-            self.assertTrue(all(isinstance(m, GPflowOpt.models.ModelWrapper) for m in acquisition.models))
-
-=======
-
         self.assertTrue(all(isinstance(m, GPflowOpt.models.ModelWrapper) for m in acquisition.models))
->>>>>>> cc36cfe2
 
     @parameterized.expand(list(zip(aggregations)))
     def test_data(self, acquisition):
@@ -223,7 +217,6 @@
         ei_mcmc = acquisition.evaluate(Xt)
         np.testing.assert_almost_equal(ei_mle, ei_mcmc, decimal=5)
 
-<<<<<<< HEAD
     def test_mcmc_acq(self):
         acquisition = GPflowOpt.acquisition.MCMCAcquistion(
             GPflowOpt.acquisition.ExpectedImprovement(create_parabola_model(domain)), 10)
@@ -241,12 +234,7 @@
         ei_mle = acquisition.operands[0].evaluate(Xt)
         ei_mcmc = acquisition.evaluate(Xt)
         np.testing.assert_almost_equal(ei_mle, ei_mcmc, decimal=5)
-=======
-    @parameterized.expand(list(zip([aggregations[2]])))
-    def test_mcmc_acq_models(self, acquisition):
-        self.assertListEqual(acquisition.models, acquisition.operands[0].models)
-
->>>>>>> cc36cfe2
+
 
 class TestJointAcquisition(unittest.TestCase):
 
