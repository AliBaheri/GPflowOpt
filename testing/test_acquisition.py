--- conflicted
+++ resolved
@@ -342,13 +342,8 @@
 
         np.testing.assert_allclose(joint.objective_indices(), np.array([0], dtype=int))
         np.testing.assert_allclose(joint.constraint_indices(), np.array([1], dtype=int))
-<<<<<<< HEAD
-        self.assertGreater(ei.fmin.value, np.min(Yo), msg="The best objective value is in an infeasible area")
-        self.assertTrue(np.allclose(ei.fmin.value, np.min(Yo[pof.feasible_data_index(), :]), atol=1e-3),
-=======
         self.assertGreater(ei.fmin.value, np.min(ei.data[1]), msg="The best objective value is in an infeasible area")
         self.assertTrue(np.allclose(ei.fmin.value, np.min(ei.data[1][pof.feasible_data_index(), :]), atol=1e-3),
->>>>>>> 4bbdabe0
                         msg="fmin computed incorrectly")
 
     def test_hierarchy(self):
