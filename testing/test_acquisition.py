--- conflicted
+++ resolved
@@ -76,17 +76,8 @@
         self.assertTrue(self.acquisition._needs_setup)
 
     def test_data_indices(self):
-<<<<<<< HEAD
         # Return all data as feasible.
         self.assertTupleEqual(self.acquisition.feasible_data_index().shape, (self.acquisition.data[0].shape[0],))
-=======
-        self.assertTupleEqual(self.acquisition.feasible_data_index().shape, (self.acquisition.data[0].shape[0],),
-                              msg="Incorrect shape returned.")
-
-    def test_object_integrity(self):
-        self.assertEqual(len(self.acquisition.models), 1, msg="Model list has incorrect length.")
-        self.assertEqual(self.acquisition.models[0], self.model, msg="Incorrect model stored in ExpectedImprovement")
->>>>>>> ae62d6d9
 
     def test_enable_scaling(self):
         self.assertFalse(
@@ -109,7 +100,6 @@
                 tens = self.acquisition.build_acquisition(x_tf)
                 self.assertTrue(isinstance(tens, tf.Tensor), msg="no Tensor was returned")
 
-<<<<<<< HEAD
     def test_result_shape_np(self):
         design = GPflowOpt.design.RandomDesign(50, domain)
         res = self.acquisition.evaluate(design.generate())
@@ -141,31 +131,7 @@
         for oper in acquisition.operands:
             self.assertTrue(isinstance(oper, GPflowOpt.acquisition.Acquisition),
                             msg="All operands should be an acquisition object")
-        self.assertEqual(len(acquisition._default_params), 0)
         self.assertTrue(all(isinstance(m, GPflow.model.GPModel) for m in acquisition.models.sorted_params))
-=======
-    def test_object_integrity(self):
-        self.assertEqual(len(self.acquisition.models), 2, msg="Model list has incorrect length.")
-        for m1, m2 in zip(self.acquisition.models, self.model):
-            self.assertEqual(m1, m2, msg="Incorrect model stored in ExpectedImprovement")
-
-    def test_hvpoi_validity(self):
-        scores = self.acquisition.evaluate(self.candidates)
-        np.testing.assert_almost_equal(scores.ravel(), np.array(
-            [2.23723742e-03, 1.00906739e-03, 1.21152340e-02, 6.51774004e-03, 4.42413300e-03, 3.99320061e-02,
-             6.24365778e-04, 1.67279166e-02, 3.70006497e-03, 2.79794264e-02, 1.33966839e-02, 5.08016917e-03,
-             7.85351395e-04, 1.69967446e-02, 5.16896760e-03, 3.87581677e-05, 2.59530418e-03, 1.42613142e-02,
-             4.71508049e-02, 1.01988869e-02, 4.27149696e-04, 2.20649794e-02, 0.00000000e+00]), decimal=2,
-                                       err_msg="hvPoI ranker produced the wrong candidate scores")
-
-
-class _TestAcquisitionAggregation(_TestAcquisition):
-    def test_object_integrity(self):
-        for oper in self.acquisition.operands:
-            self.assertTrue(isinstance(oper, GPflowOpt.acquisition.Acquisition),
-                            msg="All operands should be an acquisition object")
-        self.assertListEqual(self.acquisition.models.sorted_params, self.models)
->>>>>>> ae62d6d9
 
     @parameterized.expand(list(zip(aggregations)))
     def test_data(self, acquisition):
