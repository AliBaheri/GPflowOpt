--- conflicted
+++ resolved
@@ -22,14 +22,10 @@
 
 class BayesianOptimizer(Optimizer):
     """
-<<<<<<< HEAD
     A Bayesian Optimizer.
 
-    Like other optimizers, this optimizer is constructed for optimization over a domain.
-=======
-    Specific implementation of the Optimizer interface representing bayesian optimization.
-    Takes a domain, an acquisition function and a seperate, second optimizer object for the acquisition function.
->>>>>>> 6c1a92da
+    Like other optimizers, this optimizer is constructed for optimization over a domain. Additionally, it is configured
+    with a seperate optimizer for the acquisition function.
     """
 
     def __init__(self, domain, acquisition, optimizer=None, initial=None):
@@ -82,12 +78,8 @@
 
     def _create_bo_result(self, success, message):
         """
-<<<<<<< HEAD
         Analyzes all data evaluated during the optimization, and return an OptimizeResult. Outputs of constraints
         are used to remove all infeasible points.
-=======
-        Given all data evaluated after the optimization, analyse and return an OptimizeResult
->>>>>>> 6c1a92da
         :param success: Optimization successful? (True/False)
         :param message: return message
         :return: OptimizeResult object
@@ -133,12 +125,8 @@
 
     def _optimize(self, fx, n_iter):
         """
-<<<<<<< HEAD
-        Internal optimization function. Receives an ObjectiveWrapper as input.
-=======
-        Internal optimization function. Receives an ObjectiveWrapper. As exclude_gradient is set to true,
+        Internal optimization function. Receives an ObjectiveWrapper as input. As exclude_gradient is set to true,
         the placeholder created by _evaluate_objectives will not be returned.
->>>>>>> 6c1a92da
         :param fx: ObjectiveWrapper object wrapping expensive black-box objective and constraint functions
         :param n_iter: number of iterations to run
         :return: OptimizeResult object
