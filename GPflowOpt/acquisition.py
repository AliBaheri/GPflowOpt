--- conflicted
+++ resolved
@@ -81,31 +81,7 @@
             best_idx = np.argmin([r.fun for r in runs])
             model.set_state(runs[best_idx].x)
 
-<<<<<<< HEAD
-    def _build_acquisition_wrapper(self, Xcand, gradients=True):
-        """
-        Build the graph to compute the acquisition function.
-
-        :param Xcand: candidate points to compute the acquisition function for
-        :param gradients: (True/False) should the wrapper return only the score, or also the gradient?
-        :return: acquisition function evaluated on Xcand, gradient of the acquisition function (if gradients=True)
-        """
-        acq = self.build_acquisition(Xcand)
-        if gradients:
-            return acq, tf.gradients(acq, [Xcand], name="acquisition_gradient")[0]
-        else:
-            return acq
-
-    def build_acquisition(self, Xcand):
-        """
-        TensorFlow routine to be implemented in subclasses. Maps P candidate points to a score.
-
-        :param Xcand: P x D, candidate points to compute the acquisition score for
-        :return: P x 1, the computed scores
-        """
-=======
     def build_acquisition(self):
->>>>>>> 7679a68b
         raise NotImplementedError
 
     def enable_scaling(self, domain):
