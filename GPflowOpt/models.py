--- conflicted
+++ resolved
@@ -39,13 +39,8 @@
         """
         super(ModelWrapper, self).__init__()
 
-<<<<<<< HEAD
-        # Wrap model
-        assert isinstance(model, (Model, ModelWrapper))
-=======
         assert isinstance(model, (Model, ModelWrapper))
         #: Wrapped model
->>>>>>> e423653e
         self.wrapped = model
 
     def __getattr__(self, item):
